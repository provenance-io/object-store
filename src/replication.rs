--- conflicted
+++ resolved
@@ -545,14 +545,11 @@
             storage_base_path: "/tmp".to_owned(),
             storage_threshold: 5000,
             replication_batch_size: 2,
-<<<<<<< HEAD
             dd_agent_host: "127.0.0.1".parse().unwrap(),
             dd_agent_port: 8126,
             dd_service_name: "object-store".to_owned(),
-=======
             backoff_min_wait: 5,
-            backoff_max_wait: 5
->>>>>>> b4be9626
+            backoff_max_wait: 5,
         }
     }
 
@@ -571,14 +568,11 @@
             storage_base_path: "/tmp".to_owned(),
             storage_threshold: 5000,
             replication_batch_size: 2,
-<<<<<<< HEAD
             dd_agent_host: "127.0.0.1".parse().unwrap(),
             dd_agent_port: 8126,
             dd_service_name: "object-store".to_owned(),
-=======
             backoff_min_wait: 5,
-            backoff_max_wait: 5
->>>>>>> b4be9626
+            backoff_max_wait: 5,
         }
     }
 
